--- conflicted
+++ resolved
@@ -10,16 +10,6 @@
 USE_MATCHZOO=0
 
 plist=(\
-<<<<<<< HEAD
-lxml             "" 
-pytools          "" 
-torch            "1.4" 
-torchtext        "0.6.0" 
-numpy            "1.18.2" 
-bs4              "" 
-thrift           "0.13.0" 
-spacy            "2.2.3" 
-=======
 urllib           "" \
 lxml             "" \
 pytools          "" \
@@ -30,7 +20,6 @@
 thrift           "0.13.0" \
 spacy            "2.2.3" \
 pyjnius          ""
->>>>>>> 9a201244
 )
 
 if [ "$USE_MATCHZOO" = "1" ] ; then
